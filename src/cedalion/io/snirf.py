--- conflicted
+++ resolved
@@ -176,20 +176,17 @@
     return labels
 
 
-<<<<<<< HEAD
 def labels_and_positions(probe, dim: int = 3):
-=======
-def labels_and_positions(probe):
     """Extract 3D coordinates of optodes and landmarks from a nirs probe variable.
 
     Args:
         probe: Nirs probe geometry variable, see snirf documentation.
+        dim: must be either 2 or 3.
 
     Returns:
         Tuple(np.ndarray, np.ndarray, np.ndarray, np.ndarray, np.ndarray, np.ndarray):
             Tuple containing the source, detector and landmark labels/positions.
     """
->>>>>>> 58c7bde0
     def convert_none(probe, attrname, default):
         attr = getattr(probe, attrname)
         if attr is None:
@@ -246,23 +243,19 @@
         landmarkPos,
     )
 
-<<<<<<< HEAD
 def geometry_from_probe(nirs_element: NirsElement, dim: int = 3):
-=======
-
-def geometry_from_probe(nirs_element: NirsElement):
-    """Extract 3D coordinates of optodes and landmarks from the nirs element probe information.
+    """Extract 3D coordinates of optodes and landmarks from probe information.
 
     Args:
-        nirs_element (NirsElement): Nirs data element as specified in the snirf
+        nirs_element: Nirs data element as specified in the snirf
             documentation.
+        dim: must be either 2 or 3.
 
     Returns:
         result (xr.DataArray, (label, pos)): A DataArray containing the 3D coordinates
             of optodes and landmarks, with dimensions 'label' and
             'pos' and coordinates 'label' and 'type'.
     """
->>>>>>> 58c7bde0
     probe = nirs_element.probe
 
     length_unit = nirs_element.metaDataTags.LengthUnit
@@ -304,12 +297,11 @@
 
 def measurement_list_to_dataframe(
     measurement_list: MeasurementList, drop_none: bool = False
-):
+) -> pd.DataFrame:
     """Converts a snirf MeasurementList object to a pandas DataFrame.
 
     Args:
-        measurement_list (MeasurementList): MeasurementList object as specified in the snirf
-            documentation.
+        measurement_list: MeasurementList object from the snirf file.
         drop_none (bool): If True, drop columns that are None for all rows.
 
     Returns:
@@ -485,7 +477,7 @@
     """Reads the data elements from a nirs element into a list of DataArrays.
 
     Args:
-        data_element (DataElement): Data element as specified in the snirf documentation.
+        data_element (DataElement): DataElement obj. from the snirf file.
         nirs_element (NirsElement): Nirs data element as specified in the snirf
             documentation.
         stim (pd.DataFrame): DataFrame containing the stimulus information.
@@ -675,10 +667,6 @@
 
 
 def read_nirs_element(nirs_element, opts):
-<<<<<<< HEAD
-    geo2d = geometry_from_probe(nirs_element, dim=2)
-    geo3d = geometry_from_probe(nirs_element, dim=3)
-=======
     """Reads a single nirs element from a .snirf file into a Recording object.
 
     Args:
@@ -692,8 +680,9 @@
     Returns:
         rec (Recording): Recording object containing the data from the nirs element.
     """
-    geo3d = geometry_from_probe(nirs_element)
->>>>>>> 58c7bde0
+
+    geo2d = geometry_from_probe(nirs_element, dim=2)
+    geo3d = geometry_from_probe(nirs_element, dim=3)
     stim = stim_to_dataframe(nirs_element.stim)
 
     timeseries = OrderedDict()
