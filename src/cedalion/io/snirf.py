--- conflicted
+++ resolved
@@ -369,24 +369,6 @@
         else:
             raise ValueError("aux.dataTimeSeries must have either 1 or 2 dimensions.")
 
-<<<<<<< HEAD
-        try:
-            x = xr.DataArray(
-                aux.dataTimeSeries,
-                coords={"time": aux.time},
-                dims=dims,
-                name=name,
-                attrs={"units": units, "time_offset": time_offset},
-            )
-        except:
-            x = xr.DataArray(
-                aux.dataTimeSeries.T,
-                coords={"time": aux.time},
-                dims=dims,
-                name=name,
-                attrs={"units": units, "time_offset": time_offset},
-            )
-=======
         x = xr.DataArray(
             aux_data,
             coords={"time": aux.time},
@@ -395,7 +377,6 @@
             attrs={"units": units, "time_offset": time_offset},
         )
 
->>>>>>> 4ff9c5a2
         result[name] = x.pint.quantify()
 
     return result
@@ -745,7 +726,7 @@
 
         # save aux
 
-        for aux_name, aux_array in aux.items():
+        for aux_name, aux_array in aux:
             ne.aux.appendGroup()
             aux_group = ne.aux[-1]
 
