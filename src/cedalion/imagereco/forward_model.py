"""Forward model for simulating light transport in the head.

NOTE: Cedalion currently supports two ways to compute fluence:
1) via monte-carlo simulation using the MonteCarloXtreme (MCX) package, and
2) via the finite element method (FEM) using the NIRFASTer package.
While MCX is automatically installed using pip, NIRFASTER has to be manually installed
runnning <$ bash install_nirfaster.sh CPU # or GPU> from a within your cedalion root
directory.
"""

from __future__ import annotations
from dataclasses import dataclass
import logging
from typing import Optional
import os.path
import warnings
import sys
from pathlib import Path

import numpy as np
import pandas as pd
import pint
import scipy.sparse
from scipy.spatial import KDTree
import trimesh
import xarray as xr

import cedalion
import cedalion.dataclasses as cdc
from cedalion.geometry.registration import register_trans_rot_isoscale
import cedalion.typing as cdt
import cedalion.xrutils as xrutils
import cedalion.io

from cedalion.geometry.segmentation import (
    surface_from_segmentation,
    voxels_from_segmentation,
)
from cedalion.imagereco.utils import map_segmentation_mask_to_surface
from cedalion.io.forward_model import FluenceFile, save_Adot

from .tissue_properties import get_tissue_properties

logger = logging.getLogger("cedalion")


@dataclass
class TwoSurfaceHeadModel:
    """Head Model class to represent a segmented head.

    Its main functions are reduced to work on voxel projections to scalp and cortex
    surfaces.

    Attributes:
        segmentation_masks : xr.DataArray
            Segmentation masks of the head for each tissue type.
        brain : cdc.Surface
            Surface of the brain.
        scalp : cdc.Surface
            Surface of the scalp.
        landmarks : cdt.LabeledPointCloud
            Anatomical landmarks in RAS space.
        t_ijk2ras : cdt.AffineTransform
            Affine transformation from ijk to RAS space.
        t_ras2ijk : cdt.AffineTransform
            Affine transformation from RAS to ijk space.
        voxel_to_vertex_brain : scipy.sparse.spmatrix
            Mapping from voxel to brain vertices.
        voxel_to_vertex_scalp : scipy.sparse.spmatrix
            Mapping from voxel to scalp vertices.
        crs : str
            Coordinate reference system of the head model.

    Methods:
        from_segmentation(cls, segmentation_dir, mask_files, landmarks_ras_file,
            brain_seg_types, scalp_seg_types, smoothing, brain_face_count,
            scalp_face_count): Construct instance from segmentation masks in NIfTI
            format.
        apply_transform(transform)
            Apply a coordinate transformation to the head model.
        save(foldername)
            Save the head model to a folder.
        load(foldername)
            Load the head model from a folder.
        align_and_snap_to_scalp(points)
            Align and snap optodes or points to the scalp surface.
    """

    segmentation_masks: xr.DataArray
    brain: cdc.Surface
    scalp: cdc.Surface
    landmarks: cdt.LabeledPointCloud
    t_ijk2ras: cdt.AffineTransform
    t_ras2ijk: cdt.AffineTransform
    voxel_to_vertex_brain: scipy.sparse.spmatrix
    voxel_to_vertex_scalp: scipy.sparse.spmatrix

    # FIXME need to distinguish between ijk,  ijk+units == aligned == ras

    @classmethod
    def from_segmentation(
        cls,
        segmentation_dir: str,
        mask_files: dict[str, str] = {
            "csf": "csf.nii",
            "gm": "gm.nii",
            "scalp": "scalp.nii",
            "skull": "skull.nii",
            "wm": "wm.nii",
        },
        landmarks_ras_file: Optional[str] = None,
        brain_seg_types: list[str] = ["gm", "wm"],
        scalp_seg_types: list[str] = ["scalp"],
        smoothing: float = 0.5,
        brain_face_count: Optional[int] = 180000,
        scalp_face_count: Optional[int] = 60000,
        fill_holes: bool = True,
    ) -> "TwoSurfaceHeadModel":
        """Constructor from binary masks as gained from segmented MRI scans.

        Args:
            segmentation_dir (str): Folder containing the segmentation masks in NIFTI
                format.
            mask_files (Dict[str, str]): Dictionary mapping segmentation types to NIFTI
                filenames.
            landmarks_ras_file (Optional[str]): Filename of the landmarks in RAS space.
            brain_seg_types (list[str]): List of segmentation types to be included in
                the brain surface.
            scalp_seg_types (list[str]): List of segmentation types to be included in
                the scalp surface.
            smoothing(float): Smoothing factor for the brain and scalp surfaces.
            brain_face_count (Optional[int]): Number of faces for the brain surface.
            scalp_face_count (Optional[int]): Number of faces for the scalp surface.
            fill_holes (bool): Whether to fill holes in the segmentation masks.
        """

        # load segmentation mask
        segmentation_masks, t_ijk2ras = cedalion.io.read_segmentation_masks(
            segmentation_dir, mask_files
        )

        # inspect and invert ijk-to-ras transformation
        t_ras2ijk = xrutils.pinv(t_ijk2ras)

        # crs_ijk = t_ijk2ras.dims[1]
        crs_ras = t_ijk2ras.dims[0]

        # load landmarks. Other than the segmentation masks which are in voxel (ijk)
        # space, these are already in RAS space.
        if landmarks_ras_file is not None:
            if not os.path.isabs(landmarks_ras_file):
                landmarks_ras_file = os.path.join(segmentation_dir, landmarks_ras_file)

            landmarks_ras = cedalion.io.read_mrk_json(landmarks_ras_file, crs=crs_ras)
            landmarks_ijk = landmarks_ras.points.apply_transform(t_ras2ijk)
        else:
            landmarks_ijk = None

        # derive surfaces from segmentation masks
        brain_ijk = surface_from_segmentation(
            segmentation_masks, brain_seg_types, fill_holes_in_mask=fill_holes
        )

        # we need the single outer surface from the scalp. The inner border between
        # scalp and skull is not interesting here. Hence, all segmentation types are
        # grouped together, yielding a uniformly filled head volume.
        all_seg_types = segmentation_masks.segmentation_type.values
        scalp_ijk = surface_from_segmentation(
            segmentation_masks, all_seg_types, fill_holes_in_mask=fill_holes
        )

        # smooth surfaces
        if smoothing > 0:
            brain_ijk = brain_ijk.smooth(smoothing)
            scalp_ijk = scalp_ijk.smooth(smoothing)

        # reduce surface face counts
        # use VTK's decimate_pro algorith as MNE's (VTK's) quadric decimation produced
        # meshes on which Pycortex geodesic distance function failed.
        if brain_face_count is not None:
            # brain_ijk = brain_ijk.decimate(brain_face_count)
            vtk_brain_ijk = cdc.VTKSurface.from_trimeshsurface(brain_ijk)
            reduction = 1.0 - brain_face_count / brain_ijk.nfaces
            vtk_brain_ijk = vtk_brain_ijk.decimate(reduction)
            brain_ijk = cdc.TrimeshSurface.from_vtksurface(vtk_brain_ijk)

        if scalp_face_count is not None:
            # scalp_ijk = scalp_ijk.decimate(scalp_face_count)
            vtk_scalp_ijk = cdc.VTKSurface.from_trimeshsurface(scalp_ijk)
            reduction = 1.0 - scalp_face_count / scalp_ijk.nfaces
            vtk_scalp_ijk = vtk_scalp_ijk.decimate(reduction)
            scalp_ijk = cdc.TrimeshSurface.from_vtksurface(vtk_scalp_ijk)

        brain_ijk = brain_ijk.fix_vertex_normals()
        scalp_ijk = scalp_ijk.fix_vertex_normals()

        brain_mask = segmentation_masks.sel(segmentation_type=brain_seg_types).any(
            "segmentation_type"
        )
        scalp_mask = segmentation_masks.sel(segmentation_type=scalp_seg_types).any(
            "segmentation_type"
        )

        voxel_to_vertex_brain = map_segmentation_mask_to_surface(
            brain_mask, t_ijk2ras, brain_ijk.apply_transform(t_ijk2ras)
        )
        voxel_to_vertex_scalp = map_segmentation_mask_to_surface(
            scalp_mask, t_ijk2ras, scalp_ijk.apply_transform(t_ijk2ras)
        )

        return cls(
            segmentation_masks=segmentation_masks,
            brain=brain_ijk,
            scalp=scalp_ijk,
            landmarks=landmarks_ijk,
            t_ijk2ras=t_ijk2ras,
            t_ras2ijk=t_ras2ijk,
            voxel_to_vertex_brain=voxel_to_vertex_brain,
            voxel_to_vertex_scalp=voxel_to_vertex_scalp,
        )

    @classmethod
    def from_surfaces(
        cls,
        segmentation_dir: str,
        mask_files: dict[str, str] = {
            "csf": "csf.nii",
            "gm": "gm.nii",
            "scalp": "scalp.nii",
            "skull": "skull.nii",
            "wm": "wm.nii",
        },
        brain_surface_file: str = None,
        scalp_surface_file: str = None,
        landmarks_ras_file: Path | str | None = None,
        brain_seg_types: list[str] = ["gm", "wm"],
        scalp_seg_types: list[str] = ["scalp"],
        smoothing: float = 0.5,
        brain_face_count: int | None = 180000,
        scalp_face_count: int | None = 60000,
        fill_holes: bool = False,
        parcel_file: Path | str | None = None,
    ) -> "TwoSurfaceHeadModel":
        """Constructor from seg.masks, brain and head surfaces as gained from MRI scans.

        Args:
            segmentation_dir (str): Folder containing the segmentation masks in NIFTI
                format.
            mask_files (dict[str, str]): Dictionary mapping segmentation types to NIFTI
                filenames.
            brain_surface_file (str): Path to the brain surface.
            scalp_surface_file (str): Path to the scalp surface.
            landmarks_ras_file (Optional[str]): Filename of the landmarks in RAS space.
            brain_seg_types (list[str]): List of segmentation types to be included in
                the brain surface.
            scalp_seg_types (list[str]): List of segmentation types to be included in
                the scalp surface.
            smoothing (float): Smoothing factor for the brain and scalp surfaces.
            brain_face_count (Optional[int]): Number of faces for the brain surface.
            scalp_face_count (Optional[int]): Number of faces for the scalp surface.
            fill_holes (bool): Whether to fill holes in the segmentation masks.
            parcel_file: Path to parcel json file.

        Returns:
            TwoSurfaceHeadModel: An instance of the TwoSurfaceHeadModel class.
        """

        # load segmentation mask
        segmentation_masks, t_ijk2ras = cedalion.io.read_segmentation_masks(
            segmentation_dir, mask_files
        )

        # inspect and invert ijk-to-ras transformation
        t_ras2ijk = xrutils.pinv(t_ijk2ras)

        # crs_ijk = t_ijk2ras.dims[1]
        crs_ras = t_ijk2ras.dims[0]

        # load landmarks. Other than the segmentation masks which are in voxel (ijk)
        # space, these are already in RAS space.
        if landmarks_ras_file is not None:
            if not os.path.isabs(landmarks_ras_file):
                landmarks_ras_file = os.path.join(segmentation_dir, landmarks_ras_file)

            landmarks_ras = cedalion.io.read_mrk_json(landmarks_ras_file, crs=crs_ras)
            landmarks_ijk = landmarks_ras.points.apply_transform(t_ras2ijk)
        else:
            landmarks_ijk = None

        # derive surfaces from segmentation masks
        if brain_surface_file is not None:
            brain_ijk = trimesh.load(brain_surface_file)
            brain_ijk = cdc.TrimeshSurface(brain_ijk, 'ijk', cedalion.units.Unit("1"))
        else:
            brain_ijk = surface_from_segmentation(
                segmentation_masks, brain_seg_types, fill_holes_in_mask=fill_holes
            )
        # we need the single outer surface from the scalp. The inner border between
        # scalp and skull is not interesting here. Hence, all segmentation types are
        # grouped together, yielding a uniformly filled head volume.

        if scalp_surface_file is not None:
            scalp_ijk = trimesh.load(scalp_surface_file)
            scalp_ijk = cdc.TrimeshSurface(scalp_ijk, 'ijk', cedalion.units.Unit("1"))
        else:
            all_seg_types = segmentation_masks.segmentation_type.values
            scalp_ijk = surface_from_segmentation(
                segmentation_masks, all_seg_types, fill_holes_in_mask=fill_holes
            )

        # smooth surfaces
        if smoothing > 0:
            brain_ijk = brain_ijk.smooth(smoothing)
            scalp_ijk = scalp_ijk.smooth(smoothing)

        # reduce surface face counts
        # use VTK's decimate_pro algorith as MNE's (VTK's) quadric decimation produced
        # meshes on which Pycortex geodesic distance function failed.
        if brain_face_count is not None:
            # brain_ijk = brain_ijk.decimate(brain_face_count)
            vtk_brain_ijk = cdc.VTKSurface.from_trimeshsurface(brain_ijk)
            reduction = 1.0 - brain_face_count / brain_ijk.nfaces
            vtk_brain_ijk = vtk_brain_ijk.decimate(reduction)
            brain_ijk = cdc.TrimeshSurface.from_vtksurface(vtk_brain_ijk)

        if scalp_face_count is not None:
            # scalp_ijk = scalp_ijk.decimate(scalp_face_count)
            vtk_scalp_ijk = cdc.VTKSurface.from_trimeshsurface(scalp_ijk)
            reduction = 1.0 - scalp_face_count / scalp_ijk.nfaces
            vtk_scalp_ijk = vtk_scalp_ijk.decimate(reduction)
            scalp_ijk = cdc.TrimeshSurface.from_vtksurface(vtk_scalp_ijk)

        brain_ijk = brain_ijk.fix_vertex_normals()
        scalp_ijk = scalp_ijk.fix_vertex_normals()

        brain_mask = segmentation_masks.sel(segmentation_type=brain_seg_types).any(
            "segmentation_type"
        )
        scalp_mask = segmentation_masks.sel(segmentation_type=scalp_seg_types).any(
            "segmentation_type"
        )

        voxel_to_vertex_brain = map_segmentation_mask_to_surface(
            brain_mask, t_ijk2ras, brain_ijk.apply_transform(t_ijk2ras)
        )
        voxel_to_vertex_scalp = map_segmentation_mask_to_surface(
            scalp_mask, t_ijk2ras, scalp_ijk.apply_transform(t_ijk2ras)
        )

        # load parcellations
        if parcel_file is not None:
            parcels = cedalion.io.read_parcellations(parcel_file)
            assert len(parcels) == brain_ijk.nvertices
            brain_ijk.vertex_coords["parcel"] = np.asarray(parcels.Label.tolist())


        return cls(
            segmentation_masks=segmentation_masks,
            brain=brain_ijk,
            scalp=scalp_ijk,
            landmarks=landmarks_ijk,
            t_ijk2ras=t_ijk2ras,
            t_ras2ijk=t_ras2ijk,
            voxel_to_vertex_brain=voxel_to_vertex_brain,
            voxel_to_vertex_scalp=voxel_to_vertex_scalp,
        )

    @property
    def crs(self):
        """Coordinate reference system of the head model."""
        assert self.brain.crs == self.scalp.crs
        if self.landmarks is not None:
            assert self.scalp.crs == self.landmarks.points.crs
        return self.brain.crs

    def apply_transform(self, transform: cdt.AffineTransform) -> "TwoSurfaceHeadModel":
        """Apply a coordinate transformation to the head model.

        Args:
            transform : Affine transformation matrix (4x4) to be applied.

        Returns:
            Transformed head model.
        """

        brain = self.brain.apply_transform(transform)
        scalp = self.scalp.apply_transform(transform)
        landmarks = self.landmarks.points.apply_transform(transform) \
                    if self.landmarks is not None else None

        return TwoSurfaceHeadModel(
            segmentation_masks=self.segmentation_masks,
            brain=brain,
            scalp=scalp,
            landmarks=landmarks,
            t_ijk2ras=self.t_ijk2ras,
            t_ras2ijk=self.t_ras2ijk,
            voxel_to_vertex_brain=self.voxel_to_vertex_brain,
            voxel_to_vertex_scalp=self.voxel_to_vertex_scalp,
        )

    def save(self, foldername: str):
        """Save the head model to a folder.

        Args:
            foldername (str): Folder to save the head model into.

        Returns:
            None
        """

        # Add foldername if not existing
        if ((not os.path.exists(foldername)) or \
            (not os.path.isdir(foldername))):
            os.mkdir(foldername)

        # Save all head model attributes to folder
        self.segmentation_masks.to_netcdf(os.path.join(foldername,
                                                       "segmentation_masks.nc"))
        self.brain.mesh.export(os.path.join(foldername, "brain.ply"),
                                            file_type="ply")
        self.scalp.mesh.export(os.path.join(foldername, "scalp.ply"),
                                            file_type="ply")
        if self.landmarks is not None:
            self.landmarks.drop_vars("type").to_netcdf(
                os.path.join(foldername, "landmarks.nc")
            )
        self.t_ijk2ras.to_netcdf(os.path.join(foldername, "t_ijk2ras.nc"))
        self.t_ras2ijk.to_netcdf(os.path.join(foldername, "t_ras2ijk.nc"))
        scipy.sparse.save_npz(os.path.join(foldername, "voxel_to_vertex_brain.npz"),
                                           self.voxel_to_vertex_brain)
        scipy.sparse.save_npz(os.path.join(foldername, "voxel_to_vertex_scalp.npz"),
                                           self.voxel_to_vertex_scalp)
        return

    @classmethod
    def load(cls, foldername: str):
        """Load the head model from a folder.

        Args:
            foldername (str): Folder to load the head model from.

        Returns:
            TwoSurfaceHeadModel: Loaded head model.
        """

        # Check if all files exist
        for fn in ["segmentation_masks.nc", "brain.ply", "scalp.ply",
                   "t_ijk2ras.nc", "t_ras2ijk.nc", "voxel_to_vertex_brain.npz",
                   "voxel_to_vertex_scalp.npz"]:
            if not os.path.exists(os.path.join(foldername, fn)):
                raise ValueError("%s does not exist." % os.path.join(foldername, fn))

        # Load all attributes from folder
        segmentation_masks = xr.load_dataarray(
            os.path.join(foldername, "segmentation_masks.nc")
        )
        brain =  trimesh.load(os.path.join(foldername, 'brain.ply'), process=False)
        scalp =  trimesh.load(os.path.join(foldername, 'scalp.ply'), process=False)
        if os.path.exists(os.path.join(foldername, 'landmarks.nc')):
            landmarks_ijk = xr.load_dataset(os.path.join(foldername, 'landmarks.nc'))
            landmarks_ijk = xr.DataArray(
                landmarks_ijk.to_array()[0],
                coords={
                    "label": ("label", landmarks_ijk.label.values),
                    "type": (
                        "label",
                        [cdc.PointType.LANDMARK] * len(landmarks_ijk.label),
                    ),
                },
            )
        else:
            landmarks_ijk = None
        t_ijk2ras = xr.load_dataarray(os.path.join(foldername, 't_ijk2ras.nc'))
        t_ras2ijk = xr.load_dataarray(os.path.join(foldername, 't_ras2ijk.nc'))
        voxel_to_vertex_brain = scipy.sparse.load_npz(os.path.join(foldername,
                                                     'voxel_to_vertex_brain.npz'))
        voxel_to_vertex_scalp = scipy.sparse.load_npz(os.path.join(foldername,
                                                      'voxel_to_vertex_scalp.npz'))

        # Construct TwoSurfaceHeadModel
        brain_ijk = cdc.TrimeshSurface(brain, 'ijk', cedalion.units.Unit("1"))
        scalp_ijk = cdc.TrimeshSurface(scalp, 'ijk', cedalion.units.Unit("1"))
        t_ijk2ras = cdc.affine_transform_from_numpy(
            np.array(t_ijk2ras), "ijk", "unknown", "1", "mm"
        )
        t_ras2ijk = xrutils.pinv(t_ijk2ras)

        return cls(
            segmentation_masks=segmentation_masks,
            brain=brain_ijk,
            scalp=scalp_ijk,
            landmarks=landmarks_ijk,
            t_ijk2ras=t_ijk2ras,
            t_ras2ijk=t_ras2ijk,
            voxel_to_vertex_brain=voxel_to_vertex_brain,
            voxel_to_vertex_scalp=voxel_to_vertex_scalp,
        )


    # FIXME maybe this should not be in this class, especially since the
    # algorithm is not good.
    @cdc.validate_schemas
    def align_and_snap_to_scalp(
        self, points: cdt.LabeledPointCloud
    ) -> cdt.LabeledPointCloud:
        """Align and snap optodes or points to the scalp surface.

        Args:
            points (cdt.LabeledPointCloud): Points to be aligned and snapped to the
                scalp surface.

        Returns:
            cdt.LabeledPointCloud: Points aligned and snapped to the scalp surface.
        """

        assert self.landmarks is not None, "Please add landmarks in RAS to head \
                                            instance."
        t = register_trans_rot_isoscale(self.landmarks, points)
        transformed = points.points.apply_transform(t)
        snapped = self.scalp.snap(transformed)
        return snapped


    # FIXME then maybe this should also not be in this class
    @cdc.validate_schemas
    def snap_to_scalp_voxels(
        self, points: cdt.LabeledPointCloud
    ) -> cdt.LabeledPointCloud:
        """Snap optodes or points to the closest scalp voxel.

        Args:
            points (cdt.LabeledPointCloud): Points to be snapped to the closest scalp
                voxel.

        Returns:
            cdt.LabeledPointCloud: Points aligned and snapped to the closest scalp
                voxel.
        """
        # Align to scalp surface
        aligned = self.scalp.snap(points)

        # Snap to closest scalp voxel
        snapped = np.zeros(points.shape)
        for i, a in enumerate(aligned):

            # Get index of scalp surface vertex "a"
            idx = np.argwhere(self.scalp.mesh.vertices == \
                              np.array(a.pint.dequantify()))

            # Reduce to indices with repitition of 3 (so all coordinates match)
            if len(idx) > 3:
                r = [rep[n] for rep in [{}] for i,n in enumerate(idx[:,0]) \
                           if rep.setdefault(n,[]).append(i) or len(rep[n])==3]
                idx = idx[r[0]]

            # Make sure only one vertex is found
            assert len(idx) == 3
            assert idx[0,0] == idx[1,0] == idx[2,0]

            # Get voxel indices mapping to this scalp vertex
            vec = np.zeros(self.scalp.nvertices)
            vec[idx[0,0]] = 1
            voxel_idx = np.argwhere(self.voxel_to_vertex_scalp @ vec == 1)[:,0]

            if len(voxel_idx) > 0:
                # Get voxel coordinates from voxel indices
                try:
                    shape = self.segmentation_masks.shape[-3:]
                except AttributeError: # FIXME should not be handled here
                    shape = self.segmentation_masks.to_dataarray().shape[-3:]
                voxels = np.array(np.unravel_index(voxel_idx, shape)).T

                # Choose the closest voxel
                dist = np.linalg.norm(voxels - np.array(a.pint.dequantify()), axis=1)
                voxel_idx = np.argmin(dist)

            else:
                # If no voxel maps to that scalp surface vertex,
                # simply choose the closest of all scalp voxels

                sm = self.segmentation_masks

                voxels = voxels_from_segmentation(sm, ["scalp"]).voxels
                if len(voxels) == 0:
                    try:
                        scalp_mask = sm.sel(segmentation_type="scalp").to_dataarray()
                    except AttributeError: # FIXME same as above
                        scalp_mask = sm.sel(segmentation_type="scalp")
                    voxels = np.argwhere(np.array(scalp_mask)[0] > 0.99)

                kdtree = KDTree(voxels)
                dist, voxel_idx = kdtree.query(self.scalp.mesh.vertices[idx[0,0]],
                                               workers=-1)

            # Snap to closest scalp voxel
            snapped[i] = voxels[voxel_idx]

        points.values = snapped
        return points


class ForwardModel:
    """Forward model for simulating light transport in the head.

    ...

    Args:
    head_model (TwoSurfaceHeadModel): Head model containing voxel projections to brain
        and scalp surfaces.
    optode_pos (cdt.LabeledPointCloud): Optode positions.
    optode_dir (xr.DataArray): Optode orientations (directions of light beams).
    tissue_properties (xr.DataArray): Tissue properties for each tissue type.
    volume (xr.DataArray): Voxelated head volume from segmentation masks.
    unitinmm (float): Unit of head model, optodes expressed in mm.
    measurement_list (pd.DataFrame): List of measurements of experiment with source,
        detector, channel, and wavelength.

    Methods:
        compute_fluence(nphoton):
            Compute fluence for each channel and wavelength from photon simulation.
        compute_sensitivity(fluence_all, fluence_at_optodes):
            Compute sensitivity matrix from fluence.
    """

    def __init__(
        self,
        head_model: TwoSurfaceHeadModel,
        geo3d: cdt.LabeledPointCloud,
        measurement_list: pd.DataFrame,
    ):
        """Constructor for the forward model.

        Args:
            head_model (TwoSurfaceHeadModel): Head model containing voxel projections to
                brain and scalp surfaces.
            geo3d (cdt.LabeledPointCloud): Optode positions and directions.
            measurement_list (pd.DataFrame): List of measurements of experiment with
                source, detector, channel and wavelength.
        """

        assert head_model.crs == "ijk"  # FIXME
        assert head_model.crs == geo3d.points.crs

        self.head_model = head_model

        self.optode_pos = geo3d[
            geo3d.type.isin([cdc.PointType.SOURCE, cdc.PointType.DETECTOR])
        ]

        # Comppute the direction of the light beam from the surface normals
        # pmcx fails if directions are not normalized
        self.optode_dir = -head_model.scalp.get_vertex_normals(
            self.optode_pos,
            normalized=True,
        )

        # Slightly realign the optode positions to the closest scalp voxel
        self.optode_pos = head_model.snap_to_scalp_voxels(self.optode_pos)


        self.optode_pos = self.optode_pos.pint.dequantify()
        self.optode_dir = self.optode_dir.pint.dequantify()

        self.tissue_properties = get_tissue_properties(
            self.head_model.segmentation_masks
        )

        self.volume = self.head_model.segmentation_masks.sum("segmentation_type")
        self.volume = self.volume.values.astype(np.uint8)
        self.unitinmm = self._get_unitinmm()

        self.measurement_list = measurement_list

    def _get_unitinmm(self):
        """Calculate length of volume grid cells.

        The forward model operates in ijk-space, in which each cell has unit length. To
        relate to physical distances pmcx needs the 'unitinmm' parameter.
        """

        pts = cdc.build_labeled_points([[0, 0, 0], [0, 0, 1]], crs="ijk", units="1")
        pts_ras = pts.points.apply_transform(self.head_model.t_ijk2ras)
        length = xrutils.norm(pts_ras[1] - pts_ras[0], pts_ras.points.crs)
        return length.pint.magnitude.item()

    def _get_fluence_from_mcx(self, i_optode: int, **kwargs) -> np.ndarray:
        """Run MCX simulation to get fluence for one optode.

        Args:
            i_optode: Index of the optode.
            **kwargs: Additional keywords are passed to MCX's configuration dict.

        Returns:
            np.ndarray: Fluence in each voxel.
        """

        kwargs.setdefault("nphoton", 1e8)
        kwargs.setdefault("cuda", True)

        cfg = {
            "nphoton": kwargs['nphoton'],
            "vol": self.volume,
            "tstart": 0,
            "tend": 5e-9,
            "tstep": 5e-9,
            "srcpos": self.optode_pos.values[i_optode],
            "srcdir": self.optode_dir.values[i_optode],
            "prop": self.tissue_properties,
            "issrcfrom0": 1,
            "isnormalized": 1,
            "outputtype": "fluence", # units: 1/mm^2
            "issavedet": 0,
            "unitinmm": self.unitinmm,
        }

        # merging default cfg with additional positional arguments

        cfg = { **cfg, **kwargs }

        # if pmcx fails, try pmcxcl

        if "cuda" in cfg and cfg["cuda"]:
            import pmcx
            result = pmcx.run(cfg)
        else:
            import pmcxcl
            result = pmcxcl.run(cfg)

        fluence = result["flux"][:, :, :, 0]  # there is only one time bin

        return fluence

    def _fluence_at_optodes(self, fluence, emitting_opt):
        """Fluence caused by one optode at the positions of all other optodes.

        Args:
            fluence (np.ndarray): Fluence in each voxel.
            emitting_opt (int): Index of the emitting optode.

        Returns:
            np.ndarray: Fluence at all optode positions.
        """

        n_optodes = len(self.optode_pos)

        # The fluence in the voxel of the current optode can be zero if
        # the optode position is outside the scalp. In this case move up to
        # a specified distance from the optode position into the optode direction
        # until the fluence becomes positive
        MAX_DISTANCE_IN_MM = 50
        MAX_STEPS = int(np.ceil(MAX_DISTANCE_IN_MM / self.unitinmm))

        result = np.zeros(n_optodes)
        for i_opt in range(n_optodes):
            for i_step in range(MAX_STEPS):
                pos = self.optode_pos[i_opt] + i_step * self.optode_dir[i_opt]
                i, j, k = np.floor(pos.values).astype(int)

                if fluence[i, j, k] > 0:
                    result[i_opt] = fluence[i, j, k]
                    break
            else:
                l_emit = self.optode_pos.label.values[emitting_opt]
                l_rcv = self.optode_pos.label.values[i_opt]
                logger.info(
                    f"fluence from {l_emit} to optode {l_rcv} "
                    f"is zero within {MAX_DISTANCE_IN_MM} mm."
                )

        return result

    def compute_fluence_mcx(self, fluence_fname : str | Path, **kwargs):
        """Compute fluence for each channel and wavelength using MCX package.

        Args:
            fluence_fname : the output hdf5 file to store the fluence
            kwargs: key-value pairs are passed to MCX's configuration dict. For example
                nphoton (int) to control the number of photons to simulate.
                See https://pypi.org/project/pmcx for further options.

        Returns:
            xr.DataArray: Fluence in each voxel for each channel and wavelength.

        References:
            (:cite:t:`Fang2009`) Qianqian Fang and David A. Boas, "Monte Carlo
            Simulation of Photon Migration in 3D Turbid Media Accelerated by Graphics
            Processing Units," Optics Express, vol.17, issue 22, pp. 20178-20190 (2009).

            (:cite:t:`Yu2018`) Leiming Yu, Fanny Nina-Paravecino, David Kaeli,
            Qianqian Fang, “Scalable and massively parallel Monte Carlo photon transport
            simulations for heterogeneous computing platforms,”
            J. Biomed. Opt. 23(1), 010504 (2018).

            (:cite:t:`Yan2020`) Shijie Yan and Qianqian Fang* (2020),
            "Hybrid mesh and voxel based Monte Carlo algorithm for accurate and
            efficient photon transport modeling in complex bio-tissues,"
            Biomed. Opt. Express, 11(11) pp. 6262-6270.
            https://www.osapublishing.org/boe/abstract.cfm?uri=boe-11-11-6262

        """

        wavelengths = self.measurement_list.wavelength.unique()
        n_wavelength = len(wavelengths)
        n_optodes = len(self.optode_pos)

        units = "1 / millimeter ** 2"

        fluence_at_optodes = xr.DataArray(
            dims=["optode1", "optode2", "wavelength"],
            coords={
                "optode1": self.optode_pos.label.values,
                "optode2": self.optode_pos.label.values,
                "wavelength": wavelengths,
            },
            attrs={"units": "1 / millimeter ** 2"},
        )

        with FluenceFile(fluence_fname, "w") as fluence_file:
            fluence_file.create_fluence_dataset(
                self.optode_pos,
                wavelengths,
                self.volume.shape,
                units
            )

            for i_opt in range(n_optodes):
                label = self.optode_pos.label.values[i_opt]
                print(f"simulating fluence for {label}. {i_opt+1} / {n_optodes}")

                # run MCX or MCXCL
                # shape: [i,j,k]
                fluence = self._get_fluence_from_mcx(i_opt, **kwargs)

                # FIXME shortcut:
                # currently tissue props are wavelength independent -> copy
                for i_wl in range(n_wavelength):
                    # calculate fluence at all optode positions. used for normalization
                    fluence_at_optodes[i_opt, :, i_wl] = self._fluence_at_optodes(
                        fluence, i_opt
                    )

                    fluence_file.set_fluence_by_index(i_opt,i_wl, fluence)

            fluence_file.set_fluence_at_optodes(fluence_at_optodes)


    def compute_fluence_nirfaster(self, fluence_fname : str | Path, meshingparam=None):
        """Compute fluence for each channel and wavelength using NIRFASTer package.

        Args:
            fluence_fname : the output hdf5 file to store the fluence
            meshingparam (ff.utils.MeshingParam): Parameters to be used by the CGAL
                mesher. Note: they should all be double

        Returns:
        xr.DataArray: Fluence in each voxel for each channel and wavelength.

        References:
            (:cite:t:`Dehghani2009`) Dehghani, Hamid, et al. "Near infrared optical
            tomography using NIRFAST: Algorithm for numerical model and image
            reconstruction."
            Communications in numerical methods in engineering 25.6 (2009): 711-732.
        """

        # FIXME
        src_path = os.path.abspath(
            os.path.join(
                os.path.dirname(os.path.abspath(__file__)),
                "../../../plugins/nirfaster-uFF",
            )
        )
        if src_path not in sys.path:
            sys.path.append(src_path)

        import nirfasteruff as ff

        # Choose between 'CPU' or 'GPU' solver (case insensitive). Automatically
        # determined (GPU prioritized) if not specified
        solver = ff.utils.get_solver()
        # Contains the parameters used by the FEM solvers, Equivalent to
        # 'solver_options' in the Matlab version
        solver_opt = ff.utils.SolverOptions()

        if meshingparam is None:
            # meshing parameters; should be adjusted depending on the user's need
            meshingparam = ff.utils.MeshingParams(
                facet_distance=1.0,
                facet_size=1.0,
                general_cell_size=2.0,
                lloyd_smooth=0,
            )

        # create a nirfaster mesh
        mesh = ff.base.stndmesh()
        # make the optical property matrix; unit in mm-1
        tissueprop = np.zeros((self.tissue_properties.shape[0]-1, 4))
        for i in range(tissueprop.shape[0]):
            tissueprop[i,0] = i+1
            tissueprop[i,1] = self.tissue_properties[i+1, 0]
            tissueprop[i,2] = self.tissue_properties[i+1, 1] * (1-self.tissue_properties[i+1, 2]) # noqa: E501
            tissueprop[i,3] = self.tissue_properties[i+1, 3]

        # all optodes x all optodes
        sources = ff.base.optode(coord=self.optode_pos.data)
        detectors = ff.base.optode(coord=self.optode_pos.data)
        n_optodes = self.optode_pos.data.shape[0]
        link = np.zeros((n_optodes*n_optodes,3), dtype=np.int32)
        ch = 0
        for i in range(n_optodes):
            for j in range(n_optodes):
                link[ch, 0] = i+1
                link[ch, 1] = j+1
                link[ch, 2] = 1
                ch += 1

        # construct the mesh
        mesh.from_volume(
            self.volume,
            param=meshingparam,
            prop=tissueprop,
            src=sources,
            det=detectors,
            link=link,
        )
        # calculate the interpolation functions to and from voxel space
        igrid = np.arange(self.volume.shape[0])
        jgrid = np.arange(self.volume.shape[1])
        kgrid = np.arange(self.volume.shape[2])
        mesh.gen_intmat(igrid, jgrid, kgrid)
        # calculate fluence
        data,_ = mesh.femdata(0, solver=solver, opt=solver_opt)
        amplitude_optode = np.reshape(data.amplitude, (n_optodes,-1))

        wavelengths = self.measurement_list.wavelength.unique()
        n_wavelength = len(wavelengths)

        units = "1 / millimeter ** 2"

        fluence_at_optodes = xr.DataArray(
            dims=["optode1", "optode2", "wavelength"],
            coords={
                "optode1": self.optode_pos.label.values,
                "optode2": self.optode_pos.label.values,
                "wavelength": wavelengths,
            },
            attrs={"units": units},
        )

        with FluenceFile(fluence_fname, "w") as fluence_file:
            fluence_file.create_fluence_dataset(
                self.optode_pos,
                wavelengths,
                self.volume.shape,
                units
            )

            for i_wl in range(n_wavelength):
                # PLACEHOLDER: set new property and repeat
                # This way we can void the expensive meshing
                # newprop = []
                # mesh.set_prop(newprop)
                # newdata,_=femdata(0)
                for i_opt in range(n_optodes):
                    logger.debug(
                        f"computing wl {i_wl + 1}/{n_wavelength} "
                        f"optode {i_opt + 1} / {n_optodes}"
                    )
                    fluence = np.transpose(
                        data.phi[:, :, :, i_opt], (1, 0, 2)
                    )  # xyz to ijk

                    fluence_file.set_fluence_by_index(i_opt,i_wl, fluence)

                    fluence_at_optodes[i_opt, :, i_wl] = amplitude_optode[:,i_opt]

            fluence_file.set_fluence_at_optodes(fluence_at_optodes)

    def compute_sensitivity(
        self,
        fluence_fname: str | Path,
        sensitivity_fname: str | Path,
    ):
        """Compute sensitivity matrix from fluence.

        Args:
            fluence_fname : the input hdf5 file to store the fluence
            sensitivity_fname : the output netcdf file for the sensitivity
        """

        unique_channels = self.measurement_list[
            ["channel", "source", "detector"]
        ].drop_duplicates()

        channels = unique_channels["channel"].tolist()
        source = unique_channels["source"].tolist()
        detector = unique_channels["detector"].tolist()

        n_channel = len(channels)
        wavelengths = self.measurement_list.wavelength.unique().tolist()
        n_wavelength = len(wavelengths)

        n_brain = self.head_model.brain.nvertices
        n_scalp = self.head_model.scalp.nvertices
        Adot_brain = np.zeros((n_channel, n_brain, n_wavelength))
        Adot_scalp = np.zeros((n_channel, n_scalp, n_wavelength))

        # fluence_all: (label, wavelength, i, j, k)
        # fluence_at_optodes: (optode1, optode2, wavelength)

        with FluenceFile(fluence_fname, "r") as fluence_file:
            fluence_at_optodes = fluence_file.get_fluence_at_optodes()


            for _, r in self.measurement_list.iterrows():
                # using the adjoint monte carlo method
                # see YaoIntesFang2018 and BoasDale2005

                f_s = fluence_file.get_fluence(r.source, r.wavelength)
                f_d = fluence_file.get_fluence(r.detector, r.wavelength)

                pertubation = (f_s * f_d).flatten()

                normfactor = (
                    fluence_at_optodes.loc[r.source, r.detector, r.wavelength].values
                    + fluence_at_optodes.loc[r.detector, r.source, r.wavelength].values
                ) / 2

                i_wl = wavelengths.index(r.wavelength)
                i_ch = channels.index(r.channel)

                Adot_brain[i_ch, :, i_wl] = (
                    pertubation @ self.head_model.voxel_to_vertex_brain / normfactor
                )
                Adot_scalp[i_ch, :, i_wl] = (
                    pertubation @ self.head_model.voxel_to_vertex_scalp / normfactor
                )

        is_brain = np.zeros((n_brain + n_scalp), dtype=bool)
        is_brain[:n_brain] = True

        # shape [nchannel, nvertices, nwavelength]
        Adot = np.concatenate([Adot_brain, Adot_scalp], axis=1)

        # Adot calculated from fluence has units 1/mm^2. Multiplied with
        # the voxel volume (mm^3) and the change in absorption coefficient (1/mm)
        # this yields optical density (1). For the standard head models with 1mm^3 voxel
        # size, multiplying with the voxel volume is numerically inconsequential.
        # However, this part of the computation and the fluence normalization in the
        # different forward models need further testing. Hence, for the moment and for
        # different voxel sizes a warning is issued.
        Adot *= self._get_unitinmm()**3

        if self._get_unitinmm() != 1:
            warnings.warn("voxel size is not 1 mm^3. Check Adot normalization.")

        Adot = xr.DataArray(
            Adot,
            dims=["channel", "vertex", "wavelength"],
            coords={
                "channel": ("channel", channels),
                "source" : ("channel", source),
                "detector" : ("channel", detector),
                "wavelength": ("wavelength", wavelengths),
                "is_brain": ("vertex", is_brain),
            },
            attrs={"units": "mm"},
        )

<<<<<<< HEAD
        save_Adot(sensitivity_fname, Adot)
=======
        if "parcel" in self.head_model.brain.vertices.coords:
            parcels = np.concatenate(
                (
                    self.head_model.brain.vertices.coords["parcel"].values,
                    n_scalp * ["scalp"],
                )
            )
            Adot = Adot.assign_coords(parcel = ("vertex", parcels))

        return Adot
>>>>>>> 1519c189

    # FIXME: better name for Adot * ext. coeffs
    # FIXME: hardcoded for 2 chromophores (HbO and HbR) and wavelengths
    @staticmethod
    def compute_stacked_sensitivity(sensitivity: xr.DataArray):
        """Compute stacked HbO and HbR sensitivity matrices from fluence.

        Args:
            sensitivity (xr.DataArray): Sensitivity matrix for each vertex and
                wavelength.

        Returns:
            xr.DataArray: Stacked sensitivity matrix for each channel and vertex.
        """

        assert "wavelength" in sensitivity.dims
        wavelengths = sensitivity.wavelength.values
        assert len(wavelengths) == 2

        if "units" in sensitivity.attrs:
            units_sens = pint.Unit(sensitivity.attrs["units"])
        else:
            units_sens = pint.Unit("mm")

        ec = cedalion.nirs.get_extinction_coefficients("prahl", wavelengths)

        units_ec = ec.pint.units
        ec = ec.pint.dequantify()

        units_A = units_sens * units_ec

        nchannel = sensitivity.sizes["channel"]
        nvertices = sensitivity.sizes["vertex"]
        A = np.zeros((2 * nchannel, 2 * nvertices))

        wl1, wl2 = wavelengths
        # fmt: off
        A[:nchannel, :nvertices] = ec.sel(chromo="HbO", wavelength=wl1).values * sensitivity.sel(wavelength=wl1) # noqa: E501
        A[:nchannel, nvertices:] = ec.sel(chromo="HbR", wavelength=wl1).values * sensitivity.sel(wavelength=wl1) # noqa: E501
        A[nchannel:, :nvertices] = ec.sel(chromo="HbO", wavelength=wl2).values * sensitivity.sel(wavelength=wl2) # noqa: E501
        A[nchannel:, nvertices:] = ec.sel(chromo="HbR", wavelength=wl2).values * sensitivity.sel(wavelength=wl2) # noqa: E501
        # fmt: on

        is_brain = np.hstack([sensitivity.is_brain, sensitivity.is_brain])
        flat_chromo = ["HbO"] * nvertices + ["HbR"] * nvertices
        flat_wavelength = [wl1] * nchannel + [wl2] * nchannel
        channel = sensitivity.channel.values
        source = sensitivity.source.values
        detector = sensitivity.detector.values
        flat_channel = np.hstack((channel, channel))
        flat_source = np.hstack((source, source))
        flat_detector = np.hstack((detector, detector))
        vertex = np.hstack([np.arange(nvertices), np.arange(nvertices)])

        coords = {
            "is_brain": ("flat_vertex", is_brain),
            "chromo": ("flat_vertex", flat_chromo),
            "vertex": ("flat_vertex", vertex),
            "wavelength": ("flat_channel", flat_wavelength),
            "channel": ("flat_channel", flat_channel),
            "source": ("flat_channel", flat_source),
            "detector": ("flat_channel", flat_detector),
        }

        if "parcel" in sensitivity.coords:
            parcels = np.hstack([sensitivity.parcel.values, sensitivity.parcel.values])
            coords["parcel"] = ("flat_vertex", parcels)

        A = xr.DataArray(
            A,
            dims=("flat_channel", "flat_vertex"),
            coords=coords,
            attrs={"units": str(units_A)},
        )

        return A


    @staticmethod
    def parcel_sensitivity(
        Adot: xr.DataArray,
        chan_droplist: list = None,
        dOD_thresh: float = 0.001,
        minCh: int = 1,
        dHbO: float = 10,
        dHbR: float = -3,
    ):
        """Calculate a mask for parcels based on their effective cortex sensitivity.

        Parcels are considered good, if a change in HbO and HbR [µM] in the parcel leads
        to an observable change of at least dOD in at least one wavelength of one
        channel. Sensitivities of all vertices in the parcel are summed up in the
        sensitivity matrix Adot. Bad channels in an actual measurement that are pruned
        can be considered by providing a boolean channel_mask, where False indicates bad
        channels that are dropped and not considered for parcel sensitivity. Requires
        headmodel with parcelation coordinates.

        Args:
            Adot (channel, vertex, wavelength)): Sensitivity matrix with parcel
                coordinate belonging to each vertex
            chan_droplist: list of channel names to be dropped from consideration of
                sensitivity (e.g. pruned channels due to bad signal quality)
            dOD_thresh: threshold for minimum dOD change in a channel that should be
                observed from a hemodynamic change in a parcel
            minCh: minimum number of channels per parcel that should see a change above
                dOD_thresh
            dHbO: change in HbO conc. in the parcel in [µM] used to calculate dOD
            dHbR: change in HbR conc. in the parcel in [µM] used to calculate dOD

        Returns:
            A tuple (parcel_dOD, parcel_mask), where parcel_dOD (channel, parcel,
            wavelength) contains the delta OD observed in a channel for each wavelength
            given the assumed dHb change in a parcel, and parcel_mask is a boolean
            DataArray with parcel coords from Adot that is true for parcels for which
            dOD_thresh is met.

        Initial Contributors:
            - Alexander von Lühmann | vonluehmann@tu-berlin.de | 2025
        """

        # set up xarray with chromophore changes according to user input
        dHb = xr.DataArray(
            [dHbO*1e-6, dHbR*1e-6],
            dims=["chromo"],
            coords={"chromo": ["HbO", "HbR"]},
            attrs={"units": "M"},
            )
        dHb = dHb.pint.quantify()

        # calculate the constant nu/D where nu = c/n the speed of light in biological
        # tissue and D= 1/3(mu_a + mu_s') the photon diffusion coefficient
        # using constants from Wheelock et al 2019
        """ D = 1.03*100 * units("mm²/ns") # 1.03 cm²/ns
        nu = 21.4*10 * units("mm/ns" )# 21.4 cm/ns
        const = nu/D #/10 # convert to mm """
        const = 1

        # if chan_droplist is not None, set values in Adot to zero for all channels in
        # the list
        if chan_droplist is not None:
            Adot_mod = Adot.where(~Adot.channel.isin(chan_droplist), other=0)
        else:
            Adot_mod = Adot

        Adot_stacked = ForwardModel.compute_stacked_sensitivity(Adot_mod)

        # copies Adot and keeps only those vertices whose is_brain coordinate is true
        Adots_brain = Adot_stacked.sel(flat_vertex=Adot_stacked.coords['is_brain'])

        # index wavelength coordinate
        Adots_brain = Adots_brain.set_index(flat_channel='wavelength')
        # index chromo coordinate
        Adots_brain = Adots_brain.set_index(flat_vertex='chromo')

        # get unique wavelengths in wavelength coordinate
        wavelengths = Adots_brain.indexes['flat_channel'].unique()
        chromos = Adots_brain.indexes['flat_vertex'].unique()

        # Loop over both wavelengths and chromos, group vertices by parcels and multiply
        # by dHb change to get the dOD contribution for each channel and parcel per
        # wavelength
        dOD = {}
        for wl in wavelengths:
            for chromo in chromos:
                dOD[wl, chromo] = (
                    Adots_brain.sel(flat_channel=wl)
                    .sel(flat_vertex=chromo)
                    .groupby("parcel")
                    .sum("flat_vertex")
                    * dHb.sel(chromo=chromo)
                )

        coords = {
            "channel": ("channel", Adot.coords["channel"].values),
            "parcel": (
                "parcel",
                dOD[wavelengths[0], chromos[0]].coords["parcel"].values,
            ),
        }

        # sum values in dOD across chromophores to get the total dOD for each parcel and
        # channel per wavelength
        dOD_tot = {}
        for wl in wavelengths:
            dOD_tot[wl] = xr.DataArray(
                dOD[wl, chromos[0]].values + dOD[wl, chromos[1]].values,
                dims=["channel", "parcel"],
                coords=coords,
            )

        # Combine into a single dataarray with a wavelength coordinate
        parcel_dOD = xr.concat(
            [dOD_tot[wl] for wl in wavelengths],
            dim=pd.Index(wavelengths.values, name="wavelength")
        )

        # multiply with constant # FIXME: check the units a last time
        parcel_dOD = parcel_dOD * const

        # calculate mask
        parcel_mask = xrutils.mask(parcel_dOD, True)
        # check where dOD is greater than dOD_thresh
        parcel_mask = parcel_mask.where(parcel_dOD.values >= dOD_thresh, other = False)
        # check whether threshold is passed for either wavelengths
        parcel_mask = parcel_mask.sum("wavelength") >= 1
        # check whether threshold is passed for the minimum number of channels
        parcel_mask = parcel_mask.sum("channel") >= minCh


        return parcel_dOD, parcel_mask


def apply_inv_sensitivity(
    od: cdt.NDTimeSeries, inv_sens: xr.DataArray
) -> tuple[xr.DataArray, xr.DataArray]:
    """Apply the inverted sensitivity matrix to optical density data.

    Args:
        od: time series of optical density data
        inv_sens: the inverted sensitivity matrix

    Returns:
        Two DataArrays for the brain and scalp with the reconcstructed time series per
        vertex and chromophore.
    """

    units_str = inv_sens.attrs.get("units", None)

    od_stacked = od.stack({"flat_channel": ["wavelength", "channel"]})
    od_stacked = od_stacked.pint.dequantify()

    # perform the matrix multiplication on numpy arrays for speed
    inv_sens = inv_sens.transpose("flat_channel", "flat_vertex")
    od_stacked = od_stacked.transpose(..., "flat_channel")

    delta_conc = od_stacked.values @ inv_sens.values

    # repackage result as an DataArray
    delta_conc_dims = od_stacked.dims[:-1] + ("flat_vertex",)

    delta_conc = xr.DataArray(
        delta_conc,
        dims=delta_conc_dims,
        coords=(
            xrutils.coords_from_other(od_stacked, dims=delta_conc_dims)
            | xrutils.coords_from_other(inv_sens, dims=delta_conc_dims)
        ),
    )

    # Construct a multiindex for dimension flat_vertex from chromo and vertex.
    # Afterwards use this multiindex to unstack flat_vertex. The resulting array
    # has again dimensions vertex and chromo.
    delta_conc = delta_conc.set_xindex(["chromo", "vertex"])
    delta_conc = delta_conc.unstack("flat_vertex")

    # unstacking flat_vertex makes is_brain 2D. is_brain[0,:] == is_brain[1,:]
    is_brain = delta_conc.is_brain[0, :].values

    delta_conc_brain = delta_conc.sel(vertex=is_brain)
    delta_conc_scalp = delta_conc.sel(vertex=~is_brain)

    if units_str is not None:
        delta_conc_brain.attrs["units"] = units_str
        delta_conc_scalp.attrs["units"] = units_str

    return delta_conc_brain, delta_conc_scalp



def stack_flat_vertex(array: xr.DataArray):
    dims = ("chromo", "vertex")

    for dim in dims:
        if dim not in array.dims:
            raise ValueError(f"cannot stack missing dimension {dim}")

    return array.stack({"flat_vertex": dims})


def unstack_flat_vertex(array: xr.DataArray):
    if "flat_vertex" not in array.dims:
        raise ValueError("array misses dimension 'flat_vertex'.")

    coords = ("chromo", "vertex")
    for coord in coords:
        if coord not in array.coords:
            raise ValueError(f"array misses coordinate '{coord}'.")

    return array.set_xindex(coords).unstack("flat_vertex")


def stack_flat_channel(array: xr.DataArray):
    dims = ("wavelength", "channel")

    for dim in dims:
        if dim not in array.dims:
            raise ValueError(f"cannot stack missing dimension {dim}")

    return array.stack({"flat_channel": dims})


def unstack_flat_channel(array: xr.DataArray):
    if "flat_channel" not in array.dims:
        raise ValueError("array misses dimension 'flat_channel'.")

    coords = ("wavelength", "channel")
    for coord in coords:
        if coord not in array.coords:
            raise ValueError(f"array misses coordinate '{coord}'.")

    unstacked = array.set_xindex(coords).unstack("flat_channel")

    # source and detector are unstacked into 2D arrays with dims channel and wavelength.
    # Assert that these coordinates do not vary along the wavelength dimension and
    # then reduce them to channel-only coordinates.

    for coord_name in ["source", "detector"]:
        c = unstacked.coords[coord_name]
        c_wl0 = (
            c[{"wavelength": 0}].copy().drop_vars(["wavelength", "source", "detector"])
        )
        if not (c_wl0 == c).all().item():
            raise ValueError(
                f"coord {coord_name} varies over wavelength after unstacking."
            )
        #unstacked = unstacked.drop_vars(coord_name)
        unstacked = unstacked.assign_coords({coord_name: c_wl0})

    return unstacked<|MERGE_RESOLUTION|>--- conflicted
+++ resolved
@@ -1067,9 +1067,6 @@
             attrs={"units": "mm"},
         )
 
-<<<<<<< HEAD
-        save_Adot(sensitivity_fname, Adot)
-=======
         if "parcel" in self.head_model.brain.vertices.coords:
             parcels = np.concatenate(
                 (
@@ -1079,8 +1076,8 @@
             )
             Adot = Adot.assign_coords(parcel = ("vertex", parcels))
 
-        return Adot
->>>>>>> 1519c189
+        save_Adot(sensitivity_fname, Adot)
+
 
     # FIXME: better name for Adot * ext. coeffs
     # FIXME: hardcoded for 2 chromophores (HbO and HbR) and wavelengths
