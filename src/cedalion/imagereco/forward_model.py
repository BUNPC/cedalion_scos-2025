--- conflicted
+++ resolved
@@ -525,11 +525,7 @@
         return result
 
     def compute_fluence_mcx(self, nphoton: int = 1e8):
-<<<<<<< HEAD
-        """Compute fluence for each channel and wavelength from photon simulation using MCX package.
-=======
         """Compute fluence for each channel and wavelength using MCX package.
->>>>>>> 764b809e
 
         Args:
             nphoton : int
@@ -555,26 +551,6 @@
             Biomed. Opt. Express, 11(11) pp. 6262-6270.
             https://www.osapublishing.org/boe/abstract.cfm?uri=boe-11-11-6262
 
-<<<<<<< HEAD
-        Returns
-        -------
-        xr.DataArray
-            Fluence in each voxel for each channel and wavelength.
-
-        References:
-            (:cite:t:`fang2009monte`) Qianqian Fang and David A. Boas, "Monte Carlo Simulation of Photon Migration in
-            3D Turbid Media Accelerated by Graphics Processing Units," Optics Express, 
-            vol. 17, issue 22, pp. 20178-20190 (2009).
-            (:cite:t:`yu2018scalable`) Leiming Yu, Fanny Nina-Paravecino, David Kaeli, Qianqian Fang, “Scalable and 
-            massively parallel Monte Carlo photon transport simulations for heterogeneous 
-            computing platforms,” J. Biomed. Opt. 23(1), 010504 (2018).
-            (:cite:t:`yan2020hybrid`) Shijie Yan and Qianqian Fang* (2020), "Hybrid mesh and voxel based Monte Carlo 
-            algorithm for accurate and efficient photon transport modeling in complex bio-tissues," 
-            Biomed. Opt. Express, 11(11) pp. 6262-6270. 
-            https://www.osapublishing.org/boe/abstract.cfm?uri=boe-11-11-6262
-
-=======
->>>>>>> 764b809e
         """
 
         wavelengths = self.measurement_list.wavelength.unique()
@@ -636,17 +612,6 @@
     def compute_fluence_nirfaster(
             self, meshingparam = None
             ):
-<<<<<<< HEAD
-        """Compute fluence for each channel and wavelength from photon simulation using NIRFASTer package.
-
-        Parameters
-        ----------
-        meshingparam : ff.utils.MeshingParam
-            Parameters to be used by the CGAL mesher. Note: they should all be double
-       
-        Returns
-        -------
-=======
         """Compute fluence for each channel and wavelength using NIRFASTer package.
 
         Args:
@@ -654,18 +619,10 @@
                 Parameters to be used by the CGAL mesher. Note:they should all be double
 
         Returns:
->>>>>>> 764b809e
         xr.DataArray
             Fluence in each voxel for each channel and wavelength.
 
         References:
-<<<<<<< HEAD
-            (:cite:t:`dehghani2009near`) Dehghani, Hamid, et al. "Near infrared optical tomography using NIRFAST: Algorithm for numerical model 
-            and image reconstruction." Communications in numerical methods in engineering 25.6 (2009): 711-732.
-        """
-
-        src_path = os.path.abspath(os.path.join(os.path.dirname(os.path.abspath(__file__)), '../../../plugins/nirfaster-uFF'))
-=======
             (:cite:t:`dehghani2009near`) Dehghani, Hamid, et al. "Near infrared optical
             tomography using NIRFAST: Algorithm for numerical model and image
             reconstruction."
@@ -679,23 +636,11 @@
                 "../../../plugins/nirfaster-uFF",
             )
         )
->>>>>>> 764b809e
         if src_path not in sys.path:
             sys.path.append(src_path)
 
         import nirfasteruff as ff
 
-<<<<<<< HEAD
-        # Choose between 'CPU' or 'GPU' solver (case insensitive). Automatically determined (GPU prioritized) if not specified
-        solver = ff.utils.get_solver()
-        # Contains the parameters used by the FEM solvers, Equivalent to 'solver_options' in the Matlab version
-        solver_opt = ff.utils.SolverOptions()
-
-        if meshingparam == None:
-            # meshing parameters; should be adjusted depending on the user's need
-            meshingparam = ff.utils.MeshingParams(facet_distance=1., facet_size=1., general_cell_size=2., lloyd_smooth=0)
-            
-=======
         # Choose between 'CPU' or 'GPU' solver (case insensitive). Automatically
         # determined (GPU prioritized) if not specified
         solver = ff.utils.get_solver()
@@ -712,7 +657,6 @@
                 lloyd_smooth=0,
             )
 
->>>>>>> 764b809e
         # create a nirfaster mesh
         mesh = ff.base.stndmesh()
         # make the optical property matrix; unit in mm-1
@@ -720,15 +664,9 @@
         for i in range(tissueprop.shape[0]):
             tissueprop[i,0] = i+1
             tissueprop[i,1] = self.tissue_properties[i+1, 0]
-<<<<<<< HEAD
-            tissueprop[i,2] = self.tissue_properties[i+1, 1] * (1-self.tissue_properties[i+1, 2])
-            tissueprop[i,3] = self.tissue_properties[i+1, 3]
-            
-=======
             tissueprop[i,2] = self.tissue_properties[i+1, 1] * (1-self.tissue_properties[i+1, 2]) # noqa: E501
             tissueprop[i,3] = self.tissue_properties[i+1, 3]
 
->>>>>>> 764b809e
         # all optodes x all optodes
         sources = ff.base.optode(coord=self.optode_pos.data)
         detectors = ff.base.optode(coord=self.optode_pos.data)
@@ -741,11 +679,6 @@
                 link[ch, 1] = j+1
                 link[ch, 2] = 1
                 ch += 1
-<<<<<<< HEAD
-                
-        # construct the mesh
-        mesh.from_volume(self.volume, param=meshingparam, prop=tissueprop, src=sources, det=detectors, link = link)
-=======
 
         # construct the mesh
         mesh.from_volume(
@@ -756,7 +689,6 @@
             det=detectors,
             link=link,
         )
->>>>>>> 764b809e
         # calculate the interpolation functions to and from voxel space
         igrid = np.arange(self.volume.shape[0])
         jgrid = np.arange(self.volume.shape[1])
@@ -778,13 +710,9 @@
             # mesh.set_prop(newprop)
             # newdata,_=femdata(0)
             for i_opt in range(n_optodes):
-<<<<<<< HEAD
-                fluence_all[i_opt,i_wl,:,:,:] = np.transpose(data.phi[:,:,:,i_opt], (1,0,2)) # xyz to ijk
-=======
                 fluence_all[i_opt, i_wl, :, :, :] = np.transpose(
                     data.phi[:, :, :, i_opt], (1, 0, 2)
                 )  # xyz to ijk
->>>>>>> 764b809e
                 fluence_at_optodes[i_opt, :, i_wl] = amplitude_optode[:,i_opt]
 
         # convert to DataArray; copied from foward_model
@@ -807,11 +735,7 @@
                 "wavelength": wavelengths,
             },
         )
-<<<<<<< HEAD
-        
-=======
-
->>>>>>> 764b809e
+
         return fluence_all, fluence_at_optodes
 
 
