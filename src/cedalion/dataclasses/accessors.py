from typing import Dict, List, Union

import numpy as np
import pandas as pd
import xarray as xr
from numpy.typing import ArrayLike

import cedalion.dataclasses as cdc
import cedalion.typing as cdt
from cedalion import Quantity, units
from cedalion.sigproc.frequency import freq_filter


@xr.register_dataarray_accessor("cd")
class CedalionAccessor:
    """Accessor for time series data stored in xarray DataArrays."""
    def __init__(self, xarray_obj):
        """Initialize the CedalionAccessor.

        Args:
            xarray_obj (xr.DataArray): The DataArray to which this accessor is attached.
        """
        self._validate(xarray_obj)
        self._obj = xarray_obj

    @staticmethod
    def _validate(obj):
        """Make sure the DataArray has the required dimensions and coordinates."""

        if not (("time" in obj.dims) and ("time" in obj.coords)):
            raise AttributeError("Missing time dimension.")

    @property
    def sampling_rate(self):
        """Return the sampling rate of the time series.

        The sampling rate is calculated as the reciprocal of the mean time difference
            between consecutive samples.
        """
        return 1 / np.diff(self._obj.time).mean()

    def to_epochs(self, df_stim, trial_types, before, after):
        """Extract epochs from the time series based on stimulus events.

        Args:
            df_stim (pandas.DataFrame): DataFrame containing stimulus events.
            trial_types (list): List of trial types to include in the epochs.
            before (float): Time in seconds before stimulus event to include in epoch.
            after (float): Time in seconds after stimulus event to include in epoch.

        Returns:
            xarray.DataArray: Array containing the extracted epochs.
        """
        # FIXME before units
        # FIXME error handling of boundaries
        tmp = df_stim[df_stim.trial_type.isin(trial_types)]
        start = self._obj.time.searchsorted(tmp.onset - before)
        # end = ts.time.searchsorted(tmp.onset+tmp.duration)
        end = self._obj.time.searchsorted(tmp.onset + after)

        # assert len(np.unique(end - start)) == 1  # FIXME

        # find the longest number of samples to cover the epoch
        # because of numerical precision the number of samples per epoch may differ
        # by one. Larger discrepancies would have other unhandled causes.
        # Throw an error for these.
        durations = end - start
        assert np.max(durations) - np.min(durations) <= 1
        duration = np.max(durations)
        duration_idx = np.argmax(durations)

        # limit reltime precision (to ns?) to avoid conflicts when concatenating epochs
        # - different fix by DBoas & AvL on 01.08.24: Use times of longest epoch
        reltime = np.round(
            self._obj.time[start[duration_idx] : end[duration_idx]]
            - tmp.onset.iloc[duration_idx],
            9,
        )

        epochs = xr.concat(
            [
                self._obj[:, :, start[i] : start[i] + duration].drop_vars(
                    ["time", "samples"]
                )
                for i in range(len(start))
            ],
            dim="epoch",
        )

        epochs = epochs.rename({"time": "reltime"})
        epochs = epochs.assign_coords(
            {"reltime": reltime.values, "trial_type": ("epoch", tmp.trial_type.values)}
        )

        return epochs

    def freq_filter(self, fmin, fmax, butter_order=4):
        """Applys a Butterworth filter.

<<<<<<< HEAD
        Args:
            fmin (float): The lower cutoff frequency.
            fmax (float): The upper cutoff frequency.
            butter_order (int): The order of the Butterworth filter.
=======
        fny = array.cd.sampling_rate / 2
        if fmin == 0:
            b, a = scipy.signal.butter(butter_order, fmax / fny, "lowpass")
        else:
            b, a = scipy.signal.butter(butter_order, (fmin / fny, fmax / fny), "bandpass")
>>>>>>> 233cce89

        Returns:
            result (xarray.DataArray): The filtered time series.
        """
        array = self._obj

        # FIXME accept unit-less parameters and interpret them as Hz
        if not isinstance(fmin, Quantity):
            fmin = fmin * units.Hz

        if not isinstance(fmax, Quantity):
            fmax = fmax * units.Hz

        return freq_filter(array, fmin, fmax, butter_order)


@xr.register_dataarray_accessor("points")
class PointsAccessor:
    def __init__(self, xarray_obj):
        """TBD."""
        self._validate(xarray_obj)
        self._obj = xarray_obj

    @staticmethod
    def _validate(obj):
        # verify there is a column latitude and a column longitude

        if not (("label" in obj.dims) and ("label" in obj.coords)):
            raise AttributeError(
                "This dataarray does not look like a labled point cloud"
            )

    def to_homogeneous(self):
        tmp = self._obj.pint.dequantify()
        augmented = np.hstack((tmp.values, np.ones((len(tmp), 1))))
        result = xr.DataArray(
            augmented, dims=tmp.dims, coords=tmp.coords, attrs=tmp.attrs
        )
        result = result.pint.quantify()
        return result

    def rename(self, translations: Dict[str, str]):
        new_labels = [translations.get(i, i) for i in self._obj.label.values]
        return self._obj.assign_coords({"label": new_labels})

    def common_labels(self, other: xr.DataArray) -> List[str]:
        """Return labels contained in both LabledPointClouds."""
        assert ("label" in other.dims) and ("label" in other.coords)

        return list(set(self._obj.label.values).intersection(other.label.values))

    def apply_transform(self, transform: Union[cdt.AffineTransform, np.ndarray]):
        if isinstance(transform, xr.DataArray):
            # FIXME validate schema
            return self._apply_xr_transform(transform)
        elif isinstance(transform, np.ndarray):
            return self._apply_numpy_transform(transform)
        else:
            raise ValueError(
                "transform must be either a cdt.AffineTransform or a " "4x4 numpy array"
            )

    def _apply_xr_transform(self, transform: cdt.AffineTransform):
        obj = self._obj

        from_crs = transform.dims[1]
        to_crs = transform.dims[0]
        transform_units = transform.pint.units

        assert transform_units is not None
        assert transform.shape == (4, 4)  # FIXME assume 3D
        assert from_crs in obj.dims

        transform = transform.pint.dequantify()

        transformed = self._apply_numpy_transform(transform.values, to_crs)

        if transformed.pint.units is not None:
            new_units = transformed.pint.units * transform_units
            transformed = transformed.pint.dequantify().pint.quantify(new_units)
        else:
            raise NotImplementedError()

        return transformed

    def _apply_numpy_transform(self, transform: np.ndarray, to_crs=None):
        obj = self._obj
        assert transform.shape == (4, 4)  # FIXME assume 3D

        if obj.pint.units is not None:
            units = obj.pint.units
            obj = obj.pint.dequantify()
            was_quantified = True
        elif unit_str := obj.attrs.get("units", None) is not None:
            # units = cedalion.units.Unit(unit_str)
            was_quantified = False
        else:
            units = None
            was_quantified = False

        if to_crs is None:
            to_crs = obj.dims[1]

        rzs = transform[:-1, :-1]  # rotations, zooms, shears
        trans = transform[:-1, -1]  # translatations
        transformed = obj.values @ rzs.T + trans

        transformed = xr.DataArray(
            transformed, dims=[obj.dims[0], to_crs], coords=obj.coords
        )

        if was_quantified:
            transformed = transformed.pint.quantify(units)
        else:
            if unit_str is not None:
                transformed.attrs["units"] = unit_str

        return transformed

    @property
    def crs(self):
        assert len(self._obj.dims) == 2
        return [d for d in self._obj.dims if d != "label"][0]

    def set_crs(self, value: str):
        current = self.crs
        return self._obj.rename({current: value})

    def add(
        self,
        label: Union[str, List[str]],
        coordinates: ArrayLike,
        type: Union[cdc.PointType, List[cdc.PointType]],
        group: Union[str, List[str]] = None,
    ) -> cdt.LabeledPointCloud:
        # Handle the single point case
        if isinstance(label, str):
            assert isinstance(
                type, cdc.PointType
            ), "Type must be a PointType for a single label"
            coordinates = np.asarray(coordinates)
            assert (
                coordinates.ndim == 1
            ), "Coordinates for a single point must be 1-dimensional"

            if label in self._obj.label:
                raise KeyError(f"there is already a point with label '{label}'")

            coords_dict = {"label": ("label", [label]), "type": ("label", [type])}
            if group is not None:
                assert isinstance(
                    group, str
                ), "Group must be a string for a single label"
                coords_dict["group"] = ("label", [group])

            tmp = xr.DataArray(
                coordinates.reshape(1, -1),
                dims=self._obj.dims,
                coords=coords_dict,
            )

        # Handle the case where multiple points are added
        else:
            assert len(label) == len(type), "Labels and types must have the same length"
            if group is not None:
                assert len(label) == len(
                    group
                ), "Labels and groups must have the same length"

            for lbl in label:
                if lbl in self._obj.label:
                    raise KeyError(f"there is already a point with label '{lbl}'")

            coords_dict = {"label": ("label", label), "type": ("label", type)}
            if group is not None:
                coords_dict["group"] = ("label", group)

            tmp = xr.DataArray(
                coordinates,
                dims=self._obj.dims,
                coords=coords_dict,
            )

        # Quantify the temporary DataArray with units from the original object
        tmp = tmp.pint.quantify(self._obj.pint.units)

        # Merge the new points into the existing DataArray
        merged = xr.concat((self._obj, tmp), dim="label")

        return merged

    def remove(self, label):
        raise NotImplementedError()


@pd.api.extensions.register_dataframe_accessor("cd")
class StimAccessor:
    """Accessor for stimulus DataFrames."""
    def __init__(self, pandas_obj):
        """Initialize the StimAccessor.

        Args:
            pandas_obj (pd.DataFrame): The pandas DataFrame to which this accessor is
                attached.
        """
        self._validate(pandas_obj)
        self._obj = pandas_obj

    @staticmethod
    def _validate(obj):
        """Make sure the DataFrame has the required columns for stimulus data."""
        for column_name in ["onset", "duration", "value", "trial_type"]:
            if column_name not in obj.columns:
                raise AttributeError(
                    f"Stimulus DataFame must have column {column_name}."
                )

    def rename_events(self, rename_dict):
        """Renames trial types in the DataFrame based on the provided dictionary.

        Args:
            rename_dict (dict): A dictionary with the old trial type as key and the new
                trial type as value.
        """
        stim = self._obj
        for old_trial_type, new_trial_type in rename_dict.items():
            stim.loc[stim.trial_type == old_trial_type, "trial_type"] = new_trial_type

    def conditions(self):
        return self._obj.trial_type.unique()

    def to_xarray(self, time: xr.DataArray):
        stim = self._obj
        conds = self.conditions()
        stim_arr = xr.DataArray(
            np.zeros((time.shape[0], len(conds))),
            dims=["time", "condition"],
            coords={"time": time, "condition": conds},
        )
        for index, row in stim.iterrows():
            stim_arr.loc[row.onset, row.trial_type] = 1
        return stim_arr<|MERGE_RESOLUTION|>--- conflicted
+++ resolved
@@ -97,18 +97,10 @@
     def freq_filter(self, fmin, fmax, butter_order=4):
         """Applys a Butterworth filter.
 
-<<<<<<< HEAD
         Args:
             fmin (float): The lower cutoff frequency.
             fmax (float): The upper cutoff frequency.
             butter_order (int): The order of the Butterworth filter.
-=======
-        fny = array.cd.sampling_rate / 2
-        if fmin == 0:
-            b, a = scipy.signal.butter(butter_order, fmax / fny, "lowpass")
-        else:
-            b, a = scipy.signal.butter(butter_order, (fmin / fny, fmax / fny), "bandpass")
->>>>>>> 233cce89
 
         Returns:
             result (xarray.DataArray): The filtered time series.
@@ -340,6 +332,7 @@
     def conditions(self):
         return self._obj.trial_type.unique()
 
+    # FIXME obsolete?
     def to_xarray(self, time: xr.DataArray):
         stim = self._obj
         conds = self.conditions()
