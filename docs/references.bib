
@article{Li2010A,
	title = {Independent {Component} {Analysis} by {Entropy} {Bound} {Minimization}},
	volume = {58},
	issn = {1053-587X, 1941-0476},
	url = {http://ieeexplore.ieee.org/document/5499122/},
	doi = {10.1109/TSP.2010.2055859},
	abstract = {A novel (differential) entropy estimator is introduced where the maximum entropy bound is used to approximate the entropy given the observations, and is computed using a numerical procedure thus resulting in accurate estimates for the entropy. We show that such an estimator exists for a wide class of measuring functions, and provide a number of design examples to demonstrate its ﬂexible nature. We then derive a novel independent component analysis (ICA) algorithm that uses the entropy estimate thus obtained, ICA by entropy bound minimization (ICA-EBM). The algorithm adopts a line search procedure, and initially uses updates that constrain the demixing matrix to be orthogonal for robust performance. We demonstrate the superior performance of ICA-EBM and its ability to match sources that come from a wide range of distributions using simulated and real-world data.},
	number = {10},
	urldate = {2024-01-09},
	journal = {IEEE Transactions on Signal Processing},
	author = {Li, Xi-Lin and Adali, Tülay},
	month = {Oct},
	year = {2010},
	pages = {5151--5164}
}

@article{Fu2014,
	title = {Blind {Source} {Separation} by {Entropy} {Rate} {Minimization}},
	volume = {62},
	issn = {1053-587X, 1941-0476},
	url = {http://ieeexplore.ieee.org/document/6845364/},
	doi = {10.1109/TSP.2014.2333563},
	abstract = {By assuming latent sources are statistically independent, independent component analysis separates underlying sources from a given linear mixture. Since in many applications, latent sources are both non-Gaussian and have sample dependence, it is desirable to exploit both properties jointly. In this paper, we use mutual information rate to construct a general framework for analysis and derivation of algorithms that take both properties into account. We discuss two types of source models for entropy rate estimation—a Markovian and an invertible ﬁlter model—and give the general independent component analysis cost function, update rule, and performance analysis based on these. We also introduce four algorithms based on these two models, and show that their performance can approach the Cramér-Rao lower bound. In addition, we demonstrate that the algorithms with ﬂexible models exhibit very desirable performance for “natural” data.},
	language = {en},
	number = {16},
	urldate = {2022-11-21},
	journal = {IEEE Transactions on Signal Processing},
	author = {Fu, Geng-Shen and Phlypo, Ronald and Anderson, Matthew and Li, Xi-Lin and Adali, Tulay},
	month = {Aug},
	year = {2014},
	pages = {4245--4255}
}

@inproceedings{Li2010B,
	address = {Dallas, TX},
	title = {Blind spatiotemporal separation of second and/or higher-order correlated sources by entropy rate minimization},
	isbn = {978-1-4244-4295-9},
	url = {http://ieeexplore.ieee.org/document/5495311/},
	doi = {10.1109/ICASSP.2010.5495311},
	urldate = {2024-04-17},
	booktitle = {2010 {IEEE} {International} {Conference} on {Acoustics}, {Speech} and {Signal} {Processing}},
	publisher = {IEEE},
	author = {Li, Xi-Lin and Adali, Tulay},
	month = mar,
	year = {2010},
	pages = {1934--1937}
}


@article{Pollonini2014,
title = {Auditory cortex activation to natural speech and simulated cochlear implant speech measured with functional near-infrared spectroscopy},
journal = {Hearing Research},
volume = {309},
pages = {84-93},
year = {2014},
issn = {0378-5955},
doi = {https://doi.org/10.1016/j.heares.2013.11.007},
author = {Luca Pollonini and Cristen Olds and Homer Abaya and Heather Bortfeld and Michael S. Beauchamp and John S. Oghalai},
abstract = {The primary goal of most cochlear implant procedures is to improve a patient's ability to discriminate speech. To accomplish this, cochlear implants are programmed so as to maximize speech understanding. However, programming a cochlear implant can be an iterative, labor-intensive process that takes place over months. In this study, we sought to determine whether functional near-infrared spectroscopy (fNIRS), a non-invasive neuroimaging method which is safe to use repeatedly and for extended periods of time, can provide an objective measure of whether a subject is hearing normal speech or distorted speech. We used a 140 channel fNIRS system to measure activation within the auditory cortex in 19 normal hearing subjects while they listed to speech with different levels of intelligibility. Custom software was developed to analyze the data and compute topographic maps from the measured changes in oxyhemoglobin and deoxyhemoglobin concentration. Normal speech reliably evoked the strongest responses within the auditory cortex. Distorted speech produced less region-specific cortical activation. Environmental sounds were used as a control, and they produced the least cortical activation. These data collected using fNIRS are consistent with the fMRI literature and thus demonstrate the feasibility of using this technique to objectively detect differences in cortical responses to speech of different intelligibility.}
}

@article{Pollonini2016,
	title = {{PHOEBE}: a method for real time mapping of optodes-scalp coupling in functional near-infrared spectroscopy},
	volume = {7},
	issn = {2156-7085, 2156-7085},
	shorttitle = {{PHOEBE}},
	url = {https://opg.optica.org/abstract.cfm?URI=boe-7-12-5104},
	doi = {10.1364/BOE.7.005104},
	abstract = {Recent functional near-infrared spectroscopy (fNIRS) instrumentation encompasses several dozen of optodes to enable reconstructing a hemodynamic image of the entire cerebral cortex. Despite its potential clinical applicability, widespread use of fNIRS with human subjects is currently limited by unresolved issues, namely the collection from the entirety of optical channels of signals with a signal-to-noise ratio (SNR) sufficient to carry out a reliable estimation of cortical hemodynamics, and the considerable amount of time that placing numerous optodes take with individuals for whom achieving good optical coupling to the scalp is difficult due to thick or dark hair. To address these issues, we developed a numerical method that: 1) at the channel level, computes an objective measure of the signalto-noise ratio (SNR) related to its optical coupling to the scalp, akin to electrode conductivity used in electroencephalography (EEG), and 2) at the optode level, determines and displays the coupling status of all individual optodes in real time on a model of a human head. This approach aims to shorten the pre-acquisition preparation time by visually displaying which optodes require further adjustment for optimum scalp coupling, and to maximize the signalto-noise ratio (SNR) of all optical channels contributing to the functional hemodynamic mapping. The methodology described in this paper has been implemented in a software tool named PHOEBE (placing headgear optodes efficiently before experimentation) that is freely available for use by the fNIRS community.},
	number = {12},
	urldate = {2022-11-21},
	journal = {Biomedical Optics Express},
	author = {Pollonini, Luca and Bortfeld, Heather and Oghalai, John S.},
	month = {Dec},
	year = {2016},
	pages = {5104}
}

@article{Huppert2009,
author = {Theodore J. Huppert and Solomon G. Diamond and Maria A. Franceschini and David A. Boas},
journal = {Appl. Opt.},
keywords = {Fourier optics and signal processing ; Medical and biological imaging; Spectroscopy; Functional monitoring and imaging ; Absorption coefficient; Brain imaging; Laser sources; Optical absorption; Optical imaging; Tissue optics},
number = {10},
pages = {D280--D298},
publisher = {Optica Publishing Group},
title = {HomER: a review of time-series analysis methods for near-infrared spectroscopy of the brain},
volume = {48},
month = {Apr},
year = {2009},
doi = {https://doi.org/10.1364/AO.48.00D280},
abstract = {Near-infrared spectroscopy (NIRS) is a noninvasive neuroimaging tool for studying evoked hemodynamic changes within the brain. By this technique, changes in the optical absorption of light are recorded over time and are used to estimate the functionally evoked changes in cerebral oxyhemoglobin and deoxyhemoglobin concentrations that result from local cerebral vascular and oxygen metabolic effects during brain activity. Over the past three decades this technology has continued to grow, and today NIRS studies have found many niche applications in the fields of psychology, physiology, and cerebral pathology. The growing popularity of this technique is in part associated with a lower cost and increased portability of NIRS equipment when compared with other imaging modalities, such as functional magnetic resonance imaging and positron emission tomography. With this increasing number of applications, new techniques for the processing, analysis, and interpretation of NIRS data are continually being developed. We review some of the time-series and functional analysis techniques that are currently used in NIRS studies, we describe the practical implementation of various signal processing techniques for removing physiological, instrumental, and motion-artifact noise from optical data, and we discuss the unique aspects of NIRS analysis in comparison with other brain imaging modalities. These methods are described within the context of the MATLAB-based graphical user interface program, HomER, which we have developed and distributed to facilitate the processing of optical functional brain data.},
url = "https://github.com/BUNPC/Homer3"
}

@article{Oostenveld2001,
title = {The five percent electrode system for high-resolution EEG and ERP measurements},
journal = {Clinical Neurophysiology},
volume = {112},
number = {4},
pages = {713-719},
year = {2001},
issn = {1388-2457},
doi = {https://doi.org/10.1016/S1388-2457(00)00527-7},
author = {Robert Oostenveld and Peter Praamstra},
keywords = {Electrode placement, High resolution EEG, High resolution ERP, Nomenclature},
abstract = {Objective: A system for electrode placement is described. It is designed for studies on topography and source analysis of spontaneous and evoked EEG activity. Method: The proposed system is based on the extended International 10–20 system which contains 74 electrodes, and extends this system up to 345 electrode locations. Results: The positioning and nomenclature of the electrode system is described, and a subset of locations is proposed as especially useful for modern EEG/ERP systems, often having 128 channels available. Conclusion: Similar to the extension of the 10–20 system to the 10–10 system (‘10% system’), proposed in 1985, the goal of this new extension to a 10–5 system is to further promote standardization in high-resolution EEG studies.}
}

@ARTICLE{Gao2015,

author={Gao, James S.  and Huth, Alexander G.  and Lescroart, Mark D.  and Gallant, Jack L. },

title={Pycortex: an interactive surface visualizer for fMRI},

journal={Frontiers in Neuroinformatics},

volume={9},

year={2015},

url={https://www.frontiersin.org/journals/neuroinformatics/articles/10.3389/fninf.2015.00023},

doi={10.3389/fninf.2015.00023},

issn={1662-5196},

abstract={<p>Surface visualizations of fMRI provide a comprehensive view of cortical activity. However, surface visualizations are difficult to generate and most common visualization techniques rely on unnecessary interpolation which limits the fidelity of the resulting maps. Furthermore, it is difficult to understand the relationship between flattened cortical surfaces and the underlying 3D anatomy using tools available currently. To address these problems we have developed pycortex, a Python toolbox for interactive surface mapping and visualization. Pycortex exploits the power of modern graphics cards to sample volumetric data on a per-pixel basis, allowing dense and accurate mapping of the voxel grid across the surface. Anatomical and functional information can be projected onto the cortical surface. The surface can be inflated and flattened interactively, aiding interpretation of the correspondence between the anatomical surface and the flattened cortical sheet. The output of pycortex can be viewed using WebGL, a technology compatible with modern web browsers. This allows complex fMRI surface maps to be distributed broadly online without requiring installation of complex software.</p>}}

@article{fang2009monte,
  title={Monte Carlo simulation of photon migration in 3D turbid media accelerated by graphics processing units},
  author={Fang, Qianqian and Boas, David A},
  journal={Optics express},
  volume={17},
  number={22},
  pages={20178--20190},
  year={2009},
  publisher={Optica Publishing Group}
}

@article{yu2018scalable,
  title={Scalable and massively parallel Monte Carlo photon transport simulations for heterogeneous computing platforms},
  author={Yu, Leiming and Nina-Paravecino, Fanny and Kaeli, David and Fang, Qianqian},
  journal={Journal of biomedical optics},
  volume={23},
  number={1},
  pages={010504--010504},
  year={2018},
  publisher={Society of Photo-Optical Instrumentation Engineers}
}

@article{yan2020hybrid,
  title={Hybrid mesh and voxel based Monte Carlo algorithm for accurate and efficient photon transport modeling in complex bio-tissues},
  author={Yan, Shijie and Fang, Qianqian},
  journal={Biomedical Optics Express},
  volume={11},
  number={11},
  pages={6262--6270},
  year={2020},
  publisher={Optica Publishing Group}
}

@article{dehghani2009near,
  title={Near infrared optical tomography using NIRFAST: Algorithm for numerical model and image reconstruction},
  author={Dehghani, Hamid and Eames, Matthew E and Yalavarthy, Phaneendra K and Davis, Scott C and Srinivasan, Subhadra and Carpenter, Colin M and Pogue, Brian W and Paulsen, Keith D},
  journal={Communications in numerical methods in engineering},
  volume={25},
  number={6},
  pages={711--732},
  year={2009},
  publisher={Wiley Online Library}
<<<<<<< HEAD
=======
}
@article{luke2021,
author = {Luke, Robert and McAlpine, David},
doi = {10.5281/zenodo.5529797},
month = sep,
title = {{fNIRS Finger Tapping Data in BIDS Format}},
version = {v0.0.1},
year = {2021},
url = {https://github.com/rob-luke/BIDS-NIRS-Tapping}
>>>>>>> 764b809e
}<|MERGE_RESOLUTION|>--- conflicted
+++ resolved
@@ -169,8 +169,6 @@
   pages={711--732},
   year={2009},
   publisher={Wiley Online Library}
-<<<<<<< HEAD
-=======
 }
 @article{luke2021,
 author = {Luke, Robert and McAlpine, David},
@@ -180,5 +178,4 @@
 version = {v0.0.1},
 year = {2021},
 url = {https://github.com/rob-luke/BIDS-NIRS-Tapping}
->>>>>>> 764b809e
 }