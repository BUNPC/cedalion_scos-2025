# Installation

<<<<<<< HEAD
Cedalion depends on many third-party python libraries. To uniformly provide environments 
containing these dependencies across different platforms (Linux, Windows, MacOS) we rely 
on the [conda](https://docs.anaconda.com/working-with-conda/packages/install-packages/) 
package manager and the [conda-forge](https://conda-forge.org/docs/) package
repository.
=======
Get the latest release of the cedalion toolbox from our public [github repository here](https://github.com/ibs-lab/cedalion).
Clone/download it to a local folder of your choice. Move to the downloaded cedalion root folder in your Python IDE.
>>>>>>> 81df095f

## Development

Follow the installation instructions to install the [Miniconda](https://docs.anaconda.com/miniconda/install/) or [Anaconda](https://docs.anaconda.com/anaconda/install/) distribution.

Clone the git repository to a directory on your machine:

```
$ git clone git@github.com:ibs-lab/cedalion.git
```

This creates a directory `cedalion` in your current directory.

To create a conda environment named `cedalion` with the necessary dependendencies enter 
this checked-out directory and run:

```
$ conda env create -n cedalion -f environment_dev.yml
```

Afterwards activate the environment and add an editable install of `cedalion` to it:
```
$ conda activate cedalion
$ pip install -e .
```

This will also install Jupyter Notebook to run the example notebooks.


```{admonition} If it's slow...
:class: tip

To create the environment conda needs to find a set of packages that fulfills all
requirements. If conda needs too much time to find a solution, there are two ways to
speed it up.

1. Make sure that you are using a recent version of conda (> 23.10) that uses 
[libmamba-solver](https://conda.github.io/conda-libmamba-solver/user-guide/) to resolve dependcies. (***recommended***)

2. Install [mamba](https://mamba.readthedocs.io/en/latest/installation/mamba-installation.html), 
a drop-in replacement for conda.
```

## Development using Hatch

Alternatively, there is preliminary support for using the Python project manager [Hatch](https://hatch.pypa.io/latest/). Hatch helps with the handling of the python environments and
offers a simple interface to perform common tasks.

As a tool to manage cedalion's environment, hatch and its dependencies must be [installed](https://hatch.pypa.io/1.13/install/) in a separate environment, like for example the `base` environment of a Miniconda/Anaconda installation or using [pipx](https://pipx.pypa.io/latest/):

```
$ pipx install hatch
$ pipx inject hatch hatch-vcs hatch-conda hatchling
```

Then clone cedalion's git repository and change to the checked-out directory:

```
$ git clone git@github.com:ibs-lab/cedalion.git
$ cd cedalion
```

To create the environment run and install `cedalion` in editable mode run:
```
$ hatch env create
```

To run the tests call:
```
$ hatch test
```

To locally build the documenation run:
```
$ hatch run build_docs
```

## Production

- TBD
- currently, no fixed release. not on pypi.



## Container Environments

### Apptainer

For running cedalion in a headless environment we provide an [Apptainer](https://apptainer.org/)
definition file. This container provides a populated conda environment 
and runs the X Window virtual Framebuffer (Xvfb) needed for the 3D plotting functionality 
of pyvista. The directory with the cedalion source code is expected to be mounted under 
`/app`. It is added as an editable install to the conda environment, i.e. changes
made in the host directory propagate into the container.

XVfb needs write access under `/var/lib/xkb` which is not available from inside the
container. As workaround we bind a writable directory from the host to this folder. Probably a more elegant solution exists.

#### Building the container:

Clone the cedalion repository to `./cedalion`
```
$ git clone https://github.com/ibs-lab/cedalion.git
```

Build the container. The cedalion source code needs to be mounted under `/app`.
```
$ apptainer build --bind `pwd`/cedalion:/app cedalion.sif cedalion/cedalion.def
```

#### Run jupyter notebook in the container

```
$ mkdir -p xkb
$ apptainer run --nv --bind `pwd`/xkb:/var/lib/xkb,`pwd`/cedalion:/app cedalion.sif jupyter notebook --ip 0.0.0.0 --no-browser
```

### Docker

- WIP: see [Nils' branch](https://github.com/ibs-lab/cedalion/tree/docker)<|MERGE_RESOLUTION|>--- conflicted
+++ resolved
@@ -1,15 +1,13 @@
 # Installation
 
-<<<<<<< HEAD
+Get the latest release of the cedalion toolbox from our public 
+[github repository](https://github.com/ibs-lab/cedalion).
+
 Cedalion depends on many third-party python libraries. To uniformly provide environments 
 containing these dependencies across different platforms (Linux, Windows, MacOS) we rely 
 on the [conda](https://docs.anaconda.com/working-with-conda/packages/install-packages/) 
 package manager and the [conda-forge](https://conda-forge.org/docs/) package
 repository.
-=======
-Get the latest release of the cedalion toolbox from our public [github repository here](https://github.com/ibs-lab/cedalion).
-Clone/download it to a local folder of your choice. Move to the downloaded cedalion root folder in your Python IDE.
->>>>>>> 81df095f
 
 ## Development
 
